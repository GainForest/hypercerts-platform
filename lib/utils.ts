--- conflicted
+++ resolved
@@ -62,12 +62,6 @@
 export const isValidEthereumAddress = (address: string) =>
   /^0x[a-fA-F0-9]{40}$/.test(address);
 
-<<<<<<< HEAD
-export function typeCastApiResponseToBigInt(value: string): bigint;
-export function typeCastApiResponseToBigInt(value: number): bigint;
-export function typeCastApiResponseToBigInt(value: undefined): undefined;
-export function typeCastApiResponseToBigInt(value: null): undefined;
-=======
 export const calculateBigIntPercentage = (
   numerator: bigint | string | null | undefined,
   denominator: bigint | string | null | undefined
@@ -78,7 +72,6 @@
   return Number((BigInt(numerator) * BigInt(100)) / BigInt(denominator));
 };
 
->>>>>>> de7c6610
 export function typeCastApiResponseToBigInt(
   value: unknown
 ): bigint | undefined {
