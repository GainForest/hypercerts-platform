--- conflicted
+++ resolved
@@ -161,18 +161,7 @@
   hypercert_id: string;
   sender: Address;
   amount: number;
-<<<<<<< HEAD
   date_created: string;
-  comment?: string;
-};
-
-export interface ISortingOption {
-  label: string;
-  value: string;
-  sortFn: (a: Report, b: Report) => number;
-}
-=======
-  date_created?: string;
   comment?: string;
 };
 
@@ -181,4 +170,9 @@
   title: Partial<Report>["title"];
   hypercertId: Partial<Report>["hypercertId"];
 };
->>>>>>> 01c0721a
+
+export interface ISortingOption {
+  label: string;
+  value: string;
+  sortFn: (a: Report, b: Report) => number;
+}