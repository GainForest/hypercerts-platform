{
  "name": "voicedeck",
  "private": true,
  "sideEffects": false,
  "type": "module",
  "scripts": {
    "build": "remix vite:build",
    "dev": "remix vite:dev",
    "start": "remix-serve ./build/server/index.js",
    "lint": "biome check --apply ./app",
    "lint:ci": "biome ci ./app",
    "typecheck": "tsc -p tsconfig.json --noEmit",
    "prepare": "husky install"
  },
  "dependencies": {
    "@fontsource-variable/plus-jakarta-sans": "^5.0.19",
    "@hypercerts-org/sdk": "^1.4.2-alpha.0",
    "@radix-ui/react-slot": "^1.0.2",
    "@remix-run/node": "^2.5.0",
    "@remix-run/react": "^2.5.0",
    "@remix-run/serve": "^2.5.0",
    "class-variance-authority": "^0.7.0",
    "clsx": "^2.1.0",
    "isbot": "^4.1.0",
    "lucide-react": "^0.309.0",
    "million": "^2.6.4",
    "react": "^18.2.0",
    "react-dom": "^18.2.0",
    "react-markdown": "^9.0.1",
    "tailwind-merge": "^2.2.0",
    "tailwindcss-animate": "^1.0.7"
  },
  "devDependencies": {
    "@biomejs/biome": "1.5.1",
    "@remix-run/dev": "^2.5.0",
<<<<<<< HEAD
    "@tailwindcss/typography": "^0.5.10",
=======
    "@types/node": "^20.11.5",
>>>>>>> df10bd39
    "@types/react": "^18.2.20",
    "@types/react-dom": "^18.2.7",
    "autoprefixer": "^10.4.16",
    "husky": "^8.0.0",
    "lint-staged": "^15.2.0",
    "postcss": "^8.4.33",
    "tailwindcss": "^3.4.1",
    "typescript": "^5.1.6",
    "vite": "^5.0.0",
    "vite-tsconfig-paths": "^4.2.1",
    "vitest": "^1.2.1"
  },
  "engines": {
    "node": ">=18.0.0"
  }
}<|MERGE_RESOLUTION|>--- conflicted
+++ resolved
@@ -33,11 +33,8 @@
   "devDependencies": {
     "@biomejs/biome": "1.5.1",
     "@remix-run/dev": "^2.5.0",
-<<<<<<< HEAD
     "@tailwindcss/typography": "^0.5.10",
-=======
     "@types/node": "^20.11.5",
->>>>>>> df10bd39
     "@types/react": "^18.2.20",
     "@types/react-dom": "^18.2.7",
     "autoprefixer": "^10.4.16",
