{
  "name": "voicedeck",
  "private": true,
  "sideEffects": false,
  "type": "module",
  "scripts": {
    "build": "remix vite:build",
    "dev": "remix vite:dev",
    "start": "remix-serve ./build/server/index.js",
    "lint": "biome check --apply ./app",
    "lint:ci": "biome ci ./app",
    "typecheck": "tsc -p tsconfig.json --noEmit",
    "prepare": "husky install"
  },
  "dependencies": {
    "@fontsource-variable/plus-jakarta-sans": "^5.0.19",
    "@hypercerts-org/sdk": "^1.4.2-alpha.0",
    "@radix-ui/react-progress": "^1.0.3",
<<<<<<< HEAD
=======
    "@radix-ui/react-radio-group": "^1.1.3",
    "@radix-ui/react-select": "^2.0.0",
>>>>>>> 3ac994ed
    "@radix-ui/react-slot": "^1.0.2",
    "@remix-run/node": "^2.5.0",
    "@remix-run/react": "^2.5.0",
    "@remix-run/serve": "^2.5.0",
    "class-variance-authority": "^0.7.0",
    "clsx": "^2.1.0",
    "isbot": "^4.1.0",
    "lucide-react": "^0.309.0",
    "million": "^3.0.2",
    "react": "^18.2.0",
    "react-dom": "^18.2.0",
    "react-markdown": "^9.0.1",
    "tailwind-merge": "^2.2.0",
    "tailwindcss-animate": "^1.0.7"
  },
  "devDependencies": {
    "@biomejs/biome": "1.5.1",
    "@remix-run/dev": "^2.5.0",
    "@tailwindcss/typography": "^0.5.10",
    "@types/node": "^20.11.5",
    "@types/react": "^18.2.20",
    "@types/react-dom": "^18.2.7",
    "autoprefixer": "^10.4.16",
    "husky": "^8.0.0",
    "lint-staged": "^15.2.0",
    "postcss": "^8.4.33",
    "tailwindcss": "^3.4.1",
    "typescript": "^5.1.6",
    "vite": "^5.0.0",
    "vite-tsconfig-paths": "^4.2.1",
    "vitest": "^1.2.1"
  },
  "engines": {
    "node": ">=18.0.0"
  }
}<|MERGE_RESOLUTION|>--- conflicted
+++ resolved
@@ -16,11 +16,8 @@
     "@fontsource-variable/plus-jakarta-sans": "^5.0.19",
     "@hypercerts-org/sdk": "^1.4.2-alpha.0",
     "@radix-ui/react-progress": "^1.0.3",
-<<<<<<< HEAD
-=======
     "@radix-ui/react-radio-group": "^1.1.3",
     "@radix-ui/react-select": "^2.0.0",
->>>>>>> 3ac994ed
     "@radix-ui/react-slot": "^1.0.2",
     "@remix-run/node": "^2.5.0",
     "@remix-run/react": "^2.5.0",
