import { Button } from "@/components/ui/button";
import type { TransactionStatuses } from "@/hooks/use-buy-fraction";
import { cn } from "@/lib/utils";
import { ArrowUpRight } from "lucide-react";
import React from "react";
import type { Address } from "viem";

interface TransactionStatusProps {
	statusContent: {
		label: keyof typeof TransactionStatuses;
		title: string;
		content: string;
		icon: React.ReactNode;
	};
	transactionHash?: Address | null;
}

// components/report-details/support/TransactionStatus.tsx
const TransactionStatus = ({
	statusContent: status,
	transactionHash,
}: TransactionStatusProps) => {
	return (
		<div
			className={cn(
				"flex flex-col gap-2 p-4 rounded-md bg-vd-beige-100 border-vd-beige-200 border-2",
			)}
		>
			<div
				className={cn("flex justify-center", {
					"animate-spin":
<<<<<<< HEAD
						status.label !== "Confirmed" &&
						status.label !== "Failed" &&
						status.label !== "InsufficientFunds" &&
						status.label !== "ActionRejected",
=======
						!(status.label === "Confirmed" ||
						status.label === "Failed" ||
						status.label === "InsufficientFunds" ||
						status.label === "ActionRejected"),
>>>>>>> ff4eded8
				})}
			>
				{status.icon}
			</div>
			<div className="flex flex-col gap-4">
				<h4 className="font-bold md:text-lg text-center">{status.title}</h4>
				<p className="text-center">{status.content}</p>
				{transactionHash && (
					<Button
						variant={"default"}
						className="hover:bg-vd-blue-400 hover:text-green-50 transition-colors duration-200"
					>
						<a
							// TODO: UPDATE FOR MAINNET WHEN READY
							href={`https://sepolia.etherscan.io/tx/${transactionHash}`}
							target="_blank"
							rel="noopener noreferrer"
							className="w-full h-full flex gap-2 justify-center items-center"
						>
							View transaction on explorer
							<ArrowUpRight size={16} />
						</a>
					</Button>
				)}
			</div>
			{status.label !== "Pending" && (
				<Button
					className="space-y-1.5"
					variant={"outline"}
					type="button"
					onClick={() => window.location.reload()}
				>
					Close
				</Button>
			)}
		</div>
	);
};

export default React.memo(TransactionStatus);<|MERGE_RESOLUTION|>--- conflicted
+++ resolved
@@ -28,18 +28,12 @@
 		>
 			<div
 				className={cn("flex justify-center", {
-					"animate-spin":
-<<<<<<< HEAD
-						status.label !== "Confirmed" &&
-						status.label !== "Failed" &&
-						status.label !== "InsufficientFunds" &&
-						status.label !== "ActionRejected",
-=======
-						!(status.label === "Confirmed" ||
+					"animate-spin": !(
+						status.label === "Confirmed" ||
 						status.label === "Failed" ||
 						status.label === "InsufficientFunds" ||
-						status.label === "ActionRejected"),
->>>>>>> ff4eded8
+						status.label === "ActionRejected"
+					),
 				})}
 			>
 				{status.icon}
