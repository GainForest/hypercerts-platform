--- conflicted
+++ resolved
@@ -37,12 +37,7 @@
 		sortingOptions.createdNewestFirst.value,
 	);
 	let filteredReports = useMemo(() => reports, [reports]);
-<<<<<<< HEAD
-	const itemsPerPage = 5;
-	const maxPagesInPagination = isDesktop ? 5 : 3;
-=======
 	const itemsPerPage = 4;
->>>>>>> 8ca75ac0
 
 	const filterOptions = useMemo(() => {
 		return createFilterOptions(reports);
@@ -168,7 +163,6 @@
 				</div>
 
 				{needsPagination && (
-<<<<<<< HEAD
 					<section className="flex flex-col justify-center items-center">
 						<Pagination className="pt-6">
 							<PaginationContent>
@@ -184,82 +178,37 @@
 										)}
 									/>
 								</PaginationItem>
-								{currentPage > maxPagesInPagination - 1 && (
+								{/* {currentPage > maxPagesInPagination - 1 && (
+									<PaginationItem>
+										<PaginationEllipsis />
+									</PaginationItem>
+								)} */}
+								{pageNumbers.map((pageNum, index) => (
+									<PaginationItem
+										onClick={() => loadPage(pageNum)}
+										className="hover:cursor-pointer"
+										key={`page-${pageNum}`}
+									>
+										<PaginationLink isActive={currentPage === pageNum}>
+											{pageNum}
+										</PaginationLink>
+									</PaginationItem>
+								))}
+								{maxPage > 3 && currentPage < maxPage - 1 && (
 									<PaginationItem>
 										<PaginationEllipsis />
 									</PaginationItem>
 								)}
-								{pageNumbers.length > maxPagesInPagination &&
-									isDesktop &&
-									pageNumbers
-										.filter((pageNum) =>
-											[
-												currentPage - 2,
-												currentPage - 1,
-												currentPage,
-												currentPage + 1,
-												currentPage + 2,
-											].includes(pageNum),
-										)
-										.map((pageNum, index) => (
-											<PaginationItem
-												onClick={() => loadPage(pageNum)}
-												className="hover:cursor-pointer"
-												key={`page-${pageNum}`}
-											>
-												<PaginationLink isActive={currentPage === pageNum}>
-													{pageNum}
-												</PaginationLink>
-											</PaginationItem>
-										))}
-								{pageNumbers.length > maxPagesInPagination &&
-									!isDesktop &&
-									pageNumbers
-										.filter((pageNum) =>
-											[currentPage - 1, currentPage, currentPage + 1].includes(
-												pageNum,
-											),
-										)
-										.map((pageNum, index) => (
-											<PaginationItem
-												onClick={() => loadPage(pageNum)}
-												className="hover:cursor-pointer"
-												key={`page-${pageNum}`}
-											>
-												<PaginationLink isActive={currentPage === pageNum}>
-													{pageNum}
-												</PaginationLink>
-											</PaginationItem>
-										))}
-
-								{pageNumbers.length < maxPagesInPagination &&
-									pageNumbers.map((pageNum, index) => (
-										<PaginationItem
-											onClick={() => loadPage(pageNum)}
-											className="hover:cursor-pointer"
-											key={`page-${pageNum}`}
-										>
-											<PaginationLink isActive={currentPage === pageNum}>
-												{pageNum}
-											</PaginationLink>
-										</PaginationItem>
-									))}
-								{currentPage > maxPagesInPagination &&
-									currentPage + (isDesktop ? 2 : 1) < maxPage && (
-										<PaginationItem>
-											<PaginationEllipsis className="opacity-70" />
-										</PaginationItem>
-									)}
 								<PaginationItem className="hover:cursor-pointer">
 									<PaginationNext
+										onClick={() =>
+											currentPage < maxPage ? loadPage(currentPage + 1) : null
+										}
 										className={cn(
-											maxPage === currentPage
+											currentPage === maxPage
 												? "cursor-not-allowed opacity-50 hover:bg-initial focus:bg-none"
 												: "",
 										)}
-										onClick={() =>
-											currentPage < maxPage ? loadPage(currentPage + 1) : null
-										}
 									/>
 								</PaginationItem>
 							</PaginationContent>
@@ -274,42 +223,6 @@
 							</div>
 						)}
 					</section>
-=======
-					<Pagination className="pt-6">
-						<PaginationContent>
-							<PaginationItem className="hover:cursor-pointer">
-								<PaginationPrevious
-									onClick={() =>
-										currentPage > 1 ? loadPage(currentPage - 1) : null
-									}
-								/>
-							</PaginationItem>
-							{pageNumbers.map((pageNum, index) => (
-								<PaginationItem
-									onClick={() => loadPage(pageNum)}
-									className="hover:cursor-pointer"
-									key={`page-${pageNum}`}
-								>
-									<PaginationLink isActive={currentPage === pageNum}>
-										{pageNum}
-									</PaginationLink>
-								</PaginationItem>
-							))}
-							{maxPage > 3 && currentPage < maxPage - 1 ? (
-								<PaginationItem>
-									<PaginationEllipsis />
-								</PaginationItem>
-							) : null}
-							<PaginationItem className="hover:cursor-pointer">
-								<PaginationNext
-									onClick={() =>
-										currentPage < maxPage ? loadPage(currentPage + 1) : null
-									}
-								/>
-							</PaginationItem>
-						</PaginationContent>
-					</Pagination>
->>>>>>> 8ca75ac0
 				)}
 			</section>
 		</section>
