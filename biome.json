--- conflicted
+++ resolved
@@ -1,12 +1,5 @@
 {
-<<<<<<< HEAD
-  "$schema": "https://biomejs.dev/schemas/1.5.3/schema.json",
-  "files": {
-    "include": ["app/*", "components/**/*"]
-  },
-=======
   "$schema": "https://biomejs.dev/schemas/1.6.0/schema.json",
->>>>>>> 01c0721a
   "organizeImports": {
     "enabled": true
   },
@@ -19,11 +12,16 @@
     "enabled": true,
     "rules": {
       "recommended": true
-<<<<<<< HEAD
-    }
-=======
     },
     "ignore": ["node_modules", ".next", ".vercel"]
->>>>>>> 01c0721a
+  },
+  "files": {
+    "include": [
+      "app/*",
+      "components/**/*",
+      "hooks/**/*",
+      "lib/**/*",
+      "types/**/*"
+    ]
   }
 }