--- conflicted
+++ resolved
@@ -1,6 +1,7 @@
 {
   "compilerOptions": {
     "lib": ["dom", "dom.iterable", "esnext"],
+		"target": "ESNext",
     "allowJs": true,
     "skipLibCheck": true,
     "strict": true,
@@ -18,15 +19,12 @@
       }
     ],
     "paths": {
-      "@/*": ["./*"]
+      "@/*": ["./*"],
+			"@/components/*": ["./components/*"],
+			"@/lib/*": ["./lib/*"],
+			"@/styles/*": ["./styles/*"],
+			"@/types/*": ["./types/*"],
     },
-<<<<<<< HEAD
-    "types": ["vite/client"],
-    // added to allow iteration over URLSearchParams object
-    "downlevelIteration": true
-=======
-    // "types": ["vite/client"]
->>>>>>> 01c0721a
   },
   "include": ["next-env.d.ts", "**/*.ts", "**/*.tsx", ".next/types/**/*.ts"],
   "exclude": ["node_modules"]
