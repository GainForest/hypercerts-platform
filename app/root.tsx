import {
	Link,
	Links,
	LiveReload,
	Meta,
	Outlet,
	Scripts,
	ScrollRestoration,
	isRouteErrorResponse,
	useRouteError,
} from "@remix-run/react";

import "@fontsource-variable/plus-jakarta-sans";
import { ReactNode } from "react";
<<<<<<< HEAD
import { configureGlobalCache } from "remix-client-cache";
=======
import { Footer } from "~/components/global/footer";
import { NavMenu } from "~/components/global/nav-menu";
>>>>>>> 65551ea0
import "./tailwind.css";

configureGlobalCache(() => localStorage);

export default function App() {
	return (
		<Document>
			<NavMenu />
			<Outlet />
			<Footer />
		</Document>
	);
}

export function ErrorBoundary() {
	const error = useRouteError();
	if (isRouteErrorResponse(error)) {
		return (
			<Document title={error.statusText}>
				<section className="w-full h-svh bg-red-100 text-red-600">
					<h1 className="text-3xl">Oops!</h1>
					<p>There was an error:</p>
					<pre>
						{error.status} {error.statusText || error.data}
					</pre>
					<Link to="/">Go home</Link>
				</section>
			</Document>
		);
	}
	if (error instanceof Error) {
		return (
			<div>
				<h1>Error</h1>
				<p>{error.message}</p>
				<p>The stack trace is:</p>
				<pre>{error.stack}</pre>
			</div>
		);
	}
	return <h1>Unknown Error</h1>;
}

function Document(props: { children: ReactNode; title?: string }) {
	return (
		<html lang="en">
			<head>
				{props.title ? <title>{props.title}</title> : null}
				<meta charSet="utf-8" />
				<meta name="viewport" content="width=device-width, initial-scale=1" />
				<Meta />
				<Links />
			</head>
			<body>
				{props.children}
				<ScrollRestoration />
				<Scripts />
				<LiveReload />
			</body>
		</html>
	);
}<|MERGE_RESOLUTION|>--- conflicted
+++ resolved
@@ -12,12 +12,9 @@
 
 import "@fontsource-variable/plus-jakarta-sans";
 import { ReactNode } from "react";
-<<<<<<< HEAD
 import { configureGlobalCache } from "remix-client-cache";
-=======
 import { Footer } from "~/components/global/footer";
 import { NavMenu } from "~/components/global/nav-menu";
->>>>>>> 65551ea0
 import "./tailwind.css";
 
 configureGlobalCache(() => localStorage);
