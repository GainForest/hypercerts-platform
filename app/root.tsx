import {
	Link,
	Links,
	LiveReload,
	Meta,
	Outlet,
	Scripts,
	ScrollRestoration,
	isRouteErrorResponse,
	useRouteError,
} from "@remix-run/react";

<<<<<<< HEAD
import "@fontsource-variable/plus-jakarta-sans";
=======
>>>>>>> 41e16c84
import { ReactNode } from "react";
import "./tailwind.css";

export default function App() {
	return (
		<Document>
			<Outlet />
		</Document>
	);
}

export function ErrorBoundary() {
	const error = useRouteError();
	if (isRouteErrorResponse(error)) {
		return (
			<Document title={error.statusText}>
				<section className="w-full h-svh bg-red-100 text-red-600">
					<h1 className="text-3xl">Oops!</h1>
					<p>There was an error:</p>
					<pre>
						{error.status} {error.statusText || error.data}
					</pre>
					<Link to="/">Go home</Link>
				</section>
			</Document>
		);
	}
	if (error instanceof Error) {
		return (
			<div>
				<h1>Error</h1>
				<p>{error.message}</p>
				<p>The stack trace is:</p>
				<pre>{error.stack}</pre>
			</div>
		);
	}
	return <h1>Unknown Error</h1>;
}

function Document(props: { children: ReactNode; title?: string }) {
	return (
		<html lang="en">
			<head>
				{props.title ? <title>{props.title}</title> : null}
				<meta charSet="utf-8" />
				<meta name="viewport" content="width=device-width, initial-scale=1" />
				<Meta />
				<Links />
			</head>
			<body>
				{props.children}
				<ScrollRestoration />
				<Scripts />
				<LiveReload />
			</body>
		</html>
	);
}<|MERGE_RESOLUTION|>--- conflicted
+++ resolved
@@ -10,10 +10,7 @@
 	useRouteError,
 } from "@remix-run/react";
 
-<<<<<<< HEAD
 import "@fontsource-variable/plus-jakarta-sans";
-=======
->>>>>>> 41e16c84
 import { ReactNode } from "react";
 import "./tailwind.css";
 
