--- conflicted
+++ resolved
@@ -10,11 +10,8 @@
 	useRouteError,
 } from "@remix-run/react";
 
-<<<<<<< HEAD
+import { ReactNode } from "react";
 import "@fontsource-variable/plus-jakarta-sans";
-=======
-import { ReactNode } from "react";
->>>>>>> 41e16c84
 import "./tailwind.css";
 
 export default function App() {
