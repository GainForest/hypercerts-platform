import FundingDataWrapper from "@/components/report-details/funding-data-wrapper";
import FundingProgress from "@/components/report-details/funding-progress";
import ReportSidebar from "@/components/report-details/report-sidebar";
import { Badge } from "@/components/ui/badge";
import { DynamicCategoryIcon } from "@/components/ui/dynamic-category-icon";
import { fetchReportBySlug } from "@/lib/impact-reports";
<<<<<<< HEAD
import type { Report } from "@/types";
=======
>>>>>>> 3df54e74
import parse from "html-react-parser";
import { ChevronLeft, MapPin } from "lucide-react";
import Link from "next/link";

<<<<<<< HEAD
const getReportData = async (slug?: string | string[]) => {
	try {
		const reportData = await fetchReportBySlug(slug as string);
		return reportData;
	} catch (error) {
		throw new Error(`Error fetching report data for slug: ${slug}`);
=======
const getReportData = async (slug: string) => {
	try {
		const response = await fetchReportBySlug(slug);
		return response;
	} catch (error) {
		console.error(`Failed to load impact report: ${error}`);
		throw new Response("Failed to load impact report", { status: 500 });
>>>>>>> 3df54e74
	}
};

export default async function ReportPage({
	params,
}: {
	params: { slug: string };
}) {
	const { slug } = params;
<<<<<<< HEAD
	const report: Report = await getReportData(slug);
	const htmlParsedStory = parse(report.story ?? "");
=======
	const report = await getReportData(slug);
	const htmlParsedStory = report.story ? parse(report.story) : null;
>>>>>>> 3df54e74

	return (
		<main className="flex flex-col justify-between h-svh md:h-fit md:px-12 pt-6">
			{/* 192px is added to account for the funding progress on mobile */}
			<div className="flex flex-col gap-3 space-y-2 p-4 pb-[192px] md:pb-2 md:max-w-[1200px] md:mx-auto">
				<section className="flex flex-col flex-1 gap-4">
					<Link href={"/reports"} className="group flex space-x-1 items-center">
						<ChevronLeft
							size={24}
							className="text-vd-blue-400 group-hover:-translate-x-2 transition-transform duration-300 ease-in-out"
						/>
						<p className="font-semibold text-sm uppercase text-vd-blue-500 tracking-wider">
							All Reports
						</p>
					</Link>

					<h1 className="font-bold text-3xl tracking-tight">{report.title}</h1>
					<ul className="flex flex-wrap gap-1 space-x-3 items-center">
						<Badge>
							<DynamicCategoryIcon category={report.category} />
							<p>{report.category}</p>
						</Badge>
						<Badge>
							<MapPin color="#C14E41" strokeWidth={1} size={18} />
							<p>{report.state}</p>
						</Badge>
					</ul>
					<div className="fixed bottom-[72px] -mx-4 -my-4 md:relative md:bottom-auto md:mx-0 md:my-0 w-full">
						<FundingDataWrapper
							hypercertId={report.hypercertId}
							totalReportCost={report.totalCost}
						>
							<FundingProgress
								totalAmount={report.totalCost}
								fundedAmount={report.fundedSoFar}
								reportInfo={{
									image: report.image,
									title: report.title,
									hypercertId: report.hypercertId,
								}}
							/>
						</FundingDataWrapper>
					</div>
				</section>
				<section className="flex flex-col gap-2 md:flex-row md:gap-12 pt-8">
					<section className="flex flex-col gap-2">
						<div>
							<h3 className="font-bold text-2xl pb-3">Summary</h3>
							<p className="text-wrap leading-relaxed">{report.summary}</p>
						</div>
						<img
							src={report.image}
							alt="Report illustration"
							className="rounded-2xl md:h-[420px] md:object-cover md:w-full"
						/>
						{htmlParsedStory && (
							<article className="prose text-vd-blue-900">
								{htmlParsedStory}
							</article>
						)}
						{/* <ReportSupportFeed report={report} /> */}
					</section>
					<ReportSidebar report={report} />
				</section>
			</div>
		</main>
	);
}<|MERGE_RESOLUTION|>--- conflicted
+++ resolved
@@ -4,30 +4,17 @@
 import { Badge } from "@/components/ui/badge";
 import { DynamicCategoryIcon } from "@/components/ui/dynamic-category-icon";
 import { fetchReportBySlug } from "@/lib/impact-reports";
-<<<<<<< HEAD
 import type { Report } from "@/types";
-=======
->>>>>>> 3df54e74
 import parse from "html-react-parser";
 import { ChevronLeft, MapPin } from "lucide-react";
 import Link from "next/link";
 
-<<<<<<< HEAD
 const getReportData = async (slug?: string | string[]) => {
 	try {
 		const reportData = await fetchReportBySlug(slug as string);
 		return reportData;
 	} catch (error) {
 		throw new Error(`Error fetching report data for slug: ${slug}`);
-=======
-const getReportData = async (slug: string) => {
-	try {
-		const response = await fetchReportBySlug(slug);
-		return response;
-	} catch (error) {
-		console.error(`Failed to load impact report: ${error}`);
-		throw new Response("Failed to load impact report", { status: 500 });
->>>>>>> 3df54e74
 	}
 };
 
@@ -37,14 +24,9 @@
 	params: { slug: string };
 }) {
 	const { slug } = params;
-<<<<<<< HEAD
-	const report: Report = await getReportData(slug);
-	const htmlParsedStory = parse(report.story ?? "");
-=======
 	const report = await getReportData(slug);
 	const htmlParsedStory = report.story ? parse(report.story) : null;
->>>>>>> 3df54e74
-
+	// console.log({ report });
 	return (
 		<main className="flex flex-col justify-between h-svh md:h-fit md:px-12 pt-6">
 			{/* 192px is added to account for the funding progress on mobile */}
