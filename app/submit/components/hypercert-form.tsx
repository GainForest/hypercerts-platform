--- conflicted
+++ resolved
@@ -38,11 +38,7 @@
 import { Dialog } from "@/components/ui/dialog";
 import useMintHypercert from "@/hooks/use-mint-hypercert";
 import { toPng } from "html-to-image";
-<<<<<<< HEAD
 import { normalize } from "viem/ens";
-import hypercertCard from "./hypercert-card";
-=======
->>>>>>> 25d735c0
 import HypercertCard from "./hypercert-card";
 import { HypercertMintDialog } from "./hypercert-mint-dialog";
 
