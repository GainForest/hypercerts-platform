import * as React from "react";

import { cn } from "~/lib/utils";

const Card = React.forwardRef<
	HTMLDivElement,
	React.HTMLAttributes<HTMLDivElement>
>(({ className, ...props }, ref) => (
	<div
		ref={ref}
		className={cn(
<<<<<<< HEAD
			"w-full md:w-[275px] h-fit rounded-lg bg-vd-beige-100 text-vd-blue-900 shadow-sm dark:bg-vd-blue-900 dark:text-vd-beige-100",
=======
			"rounded-xl border bg-card text-card-foreground shadow",
>>>>>>> 65551ea0
			className,
		)}
		{...props}
	/>
));
Card.displayName = "Card";

const CardHeader = React.forwardRef<
	HTMLDivElement,
	React.HTMLAttributes<HTMLDivElement>
>(({ className, ...props }, ref) => (
	<div
		ref={ref}
		className={cn("flex flex-col space-y-1.5 p-6", className)}
		{...props}
	/>
));
CardHeader.displayName = "CardHeader";

const CardTitle = React.forwardRef<
	HTMLParagraphElement,
	React.HTMLAttributes<HTMLHeadingElement>
>(({ className, ...props }, ref) => (
	<h3
		ref={ref}
		className={cn("font-semibold leading-none tracking-tight", className)}
		{...props}
	/>
));
CardTitle.displayName = "CardTitle";

const CardDescription = React.forwardRef<
	HTMLParagraphElement,
	React.HTMLAttributes<HTMLParagraphElement>
>(({ className, ...props }, ref) => (
	<p
		ref={ref}
		className={cn("text-sm text-muted-foreground", className)}
		{...props}
	/>
));
CardDescription.displayName = "CardDescription";

const CardContent = React.forwardRef<
	HTMLDivElement,
	React.HTMLAttributes<HTMLDivElement>
>(({ className, ...props }, ref) => (
	<div ref={ref} className={cn("p-6 pt-0", className)} {...props} />
));
CardContent.displayName = "CardContent";

const CardFooter = React.forwardRef<
	HTMLDivElement,
	React.HTMLAttributes<HTMLDivElement>
>(({ className, ...props }, ref) => (
	<div
		ref={ref}
		className={cn("flex items-center p-6 pt-0", className)}
		{...props}
	/>
));
CardFooter.displayName = "CardFooter";

export {
	Card,
	CardHeader,
	CardFooter,
	CardTitle,
	CardDescription,
	CardContent,
};<|MERGE_RESOLUTION|>--- conflicted
+++ resolved
@@ -9,11 +9,7 @@
 	<div
 		ref={ref}
 		className={cn(
-<<<<<<< HEAD
-			"w-full md:w-[275px] h-fit rounded-lg bg-vd-beige-100 text-vd-blue-900 shadow-sm dark:bg-vd-blue-900 dark:text-vd-beige-100",
-=======
 			"rounded-xl border bg-card text-card-foreground shadow",
->>>>>>> 65551ea0
 			className,
 		)}
 		{...props}
