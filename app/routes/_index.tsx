import type { LoaderFunction, MetaFunction } from "@remix-run/node";
import { json, useLoaderData } from "@remix-run/react";
<<<<<<< HEAD
import { Badge } from "~/components/ui/badge";
import {
	Card,
	CardContent,
	CardDescription,
	CardFooter,
	CardHeader,
	CardTitle,
} from "~/components/ui/card";
import { Input } from "~/components/ui/input";
import { Progress } from "~/components/ui/progress";
import {
	Select,
	SelectContent,
	SelectItem,
	SelectTrigger,
	SelectValue,
} from "~/components/ui/select";
import { fetchReports } from "~/server/impactReportHelpers";
=======
>>>>>>> df10bd39
import { Report } from "~/types";
import { fetchReports } from "../impact-reports.server";

export const meta: MetaFunction = () => {
	return [
		{ title: "VoiceDeck" },
		{ name: "description", content: "Welcome to VoiceDeck!" },
	];
};

export const loader: LoaderFunction = async () => {
	const ownerAddress = process.env.HC_OWNER_ADDRESS;
	if (!ownerAddress)
		throw new Error("Owner address environment variable is not set");
	try {
		const response = await fetchReports(ownerAddress);
		return json(response);
	} catch (error) {
		console.error(`Failed to load impact reports: ${error}`);
		throw new Response("Failed to load impact reports", { status: 500 });
	}
};

export default function Index() {
	const reports = useLoaderData<typeof loader>();
	return (
		<main className="flex flex-col gap-8 md:gap-10 justify-center items-center p-4 md:px-[15%]">
			<header className="flex-row bg-[url('/hero_img.jpg')] bg-cover bg-center justify-start items-baseline text-vd-beige-200 rounded-3xl p-6 pt-44 md:pt-80 md:pr-48 md:pb-10 md:pl-16 max-w-[1372px]">
				<h1 className="text-6xl md:text-7xl font-bold text-left">
					From Individual Actions to Collective Impact
				</h1>
				<h2 className="text-xl font-medium text-left py-6">
					We enable journalists to effect real change by bringing critical
					stories to light. Your contributions directly support this mission,
					sustaining journalism and bolstering investigative reporting that
					matters.
				</h2>
			</header>

			<section className="flex flex-col lg:flex-row w-full gap-3 lg:gap-5 max-w-[1372px]">
				<div className="flex flex-auto gap-8 lg:w-[33%] rounded-3xl bg-vd-blue-200 p-4">
					<img src={"/blue_flower.svg"} alt="blue flower drawing" />
					<div className="flex flex-col gap-4">
						<p className="text-xl font-medium">Total Supporters</p>
						<p className="text-4xl md:text-5xl font-bold">104</p>
					</div>
				</div>
				<div className="flex flex-auto gap-8 lg:w-[33%] rounded-3xl bg-vd-blue-200 p-4">
					<img src={"/blue_elephant.svg"} alt="blue elephant drawing" />
					<div className="flex flex-col gap-4">
						<p className="text-xl font-medium">Total Support Received</p>
						<p className="text-4xl md:text-5xl font-bold">
							3.6K <span className="text-xl">USD</span>
						</p>
					</div>
				</div>
				<div className="flex flex-auto gap-8 lg:w-[33%] rounded-3xl bg-vd-blue-200 p-4">
					<img src={"/blue_candle.svg"} alt="blue candle drawing" />
					<div className="flex flex-col gap-4">
						<p className="text-xl font-medium"># of Reports Fully Funded</p>
						<p className="text-4xl md:text-5xl font-bold">12</p>
					</div>
				</div>
			</section>

			<article className="max-w-[1372px]">
				<h2 className="text-4xl md:text-5xl font-bold pt-12 md:pt-16 pb-3">
					Reports
				</h2>
				<div className="flex flex-col md:flex-row md:justify-between md:items-end pb-12">
					<p className="text-xl font-400">
						Find and fund reports that resonate with you.
					</p>
					<div className="flex flex-col md:flex-row gap-3">
						<Input
							type="search"
							placeholder="Search Reports"
							className="text-base bg-vd-beige-100 border-vd-blue-200 placeholder:text-vd-blue-400"
						/>
						<Select>
							<SelectTrigger className="w-[380px] text-base bg-vd-blue-100 text-vd-blue-700">
								<SelectValue placeholder="Sort by" />
							</SelectTrigger>
							<SelectContent className="bg-vd-blue-100 text-vd-blue-700">
								<SelectItem value="amount-needed">Amount Needed</SelectItem>
								<SelectItem value="newest-oldest">Newest to Oldest</SelectItem>
								<SelectItem value="oldest-newest">Oldest to Newest</SelectItem>
								<SelectItem value="most-contributors">
									Most Contributors
								</SelectItem>
							</SelectContent>
						</Select>
					</div>
				</div>

				<div className="flex flex-wrap gap-5 w-full px-4">
					{reports.map((report: Report) => (
						<Card key={report.id} className="w-full md:w-[350px]">
							<div className="h-[250px] overflow-hidden">
								<img
									src={report.image}
									alt="gpt-generated report illustration"
									className="object-none object-top rounded-3xl"
								/>
							</div>
							<CardHeader>
								<CardTitle className="line-clamp-2">{report.title}</CardTitle>
								<CardDescription className="line-clamp-2">
									{report.summary}
								</CardDescription>
							</CardHeader>
							<CardContent className="flex justify-center gap-4">
								<Badge>{report.category}</Badge>
								<Badge>{report.state}</Badge>
							</CardContent>
							<CardFooter>
								<Progress value={20} />
								<p>${report.totalCost - report.fundedSoFar} still needed</p>
							</CardFooter>
						</Card>
					))}
				</div>
			</article>
		</main>
	);
}<|MERGE_RESOLUTION|>--- conflicted
+++ resolved
@@ -1,6 +1,5 @@
 import type { LoaderFunction, MetaFunction } from "@remix-run/node";
 import { json, useLoaderData } from "@remix-run/react";
-<<<<<<< HEAD
 import { Badge } from "~/components/ui/badge";
 import {
 	Card,
@@ -19,9 +18,6 @@
 	SelectTrigger,
 	SelectValue,
 } from "~/components/ui/select";
-import { fetchReports } from "~/server/impactReportHelpers";
-=======
->>>>>>> df10bd39
 import { Report } from "~/types";
 import { fetchReports } from "../impact-reports.server";
 
