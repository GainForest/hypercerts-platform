--- conflicted
+++ resolved
@@ -235,42 +235,6 @@
 					</section>
 					<section className="flex flex-wrap gap-5 md:gap-3">
 						{reports.map((report: Report) => (
-<<<<<<< HEAD
-							<Card key={report.hypercertId}>
-								<div className="h-[150px] overflow-hidden">
-									<img
-										src={report.image}
-										alt="gpt-generated report illustration"
-										className="object-none object-top rounded-3xl"
-									/>
-								</div>
-								<CardHeader>
-									<CardTitle>{report.title}</CardTitle>
-									<CardDescription>{report.summary}</CardDescription>
-								</CardHeader>
-								<CardContent>
-									<Badge>
-										{GetIcon({
-											category: report.category,
-											color: "#C14E41",
-											strokeWidth: "1",
-											size: "14",
-										})}
-										<p>{report.category}</p>
-									</Badge>
-									<Badge>
-										<MapPin color="#C14E41" strokeWidth={1} size={14} />
-										<p>{report.state}</p>
-									</Badge>
-								</CardContent>
-								<CardFooter>
-									<Progress value={report.fundedSoFar / 10} />
-									<p className="text-xs">
-										${report.totalCost - report.fundedSoFar} still needed
-									</p>
-								</CardFooter>
-							</Card>
-=======
 							<Link to={`/reports/${report.slug}`} key={report.hypercertId}>
 								<Card key={report.hypercertId}>
 									<div className="h-[150px] overflow-hidden">
@@ -307,7 +271,6 @@
 									</CardFooter>
 								</Card>
 							</Link>
->>>>>>> c34fa6e9
 						))}
 					</section>
 				</div>
