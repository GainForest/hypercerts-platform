<<<<<<< HEAD
import type { LoaderFunction, MetaFunction } from "@remix-run/node";
import { Link, json, useLoaderData } from "@remix-run/react";
import { Circle, MapPin } from "lucide-react";
import { useMemo } from "react";
import DynamicCategoryIcon from "~/components/dynamic-category-icon";
import { Badge } from "~/components/ui/badge";
import { Button } from "~/components/ui/button";
import {
	Card,
	CardContent,
	CardDescription,
	CardFooter,
	CardHeader,
	CardTitle,
} from "~/components/ui/card";
import { Input } from "~/components/ui/input";
import { Progress } from "~/components/ui/progress";
import {
	Select,
	SelectContent,
	SelectItem,
	SelectTrigger,
	SelectValue,
} from "~/components/ui/select";
import VoicedeckStats from "~/components/voicedeck-stats";
import { siteConfig } from "~/config/site";
import { Report } from "~/types";
import { fetchReports } from "../impact-reports.server";

export const meta: MetaFunction = () => {
	return [
		{ title: "VoiceDeck" },
		{ name: "description", content: "Welcome to VoiceDeck!" },
	];
};

export const loader: LoaderFunction = async () => {
	try {
		const response = await fetchReports();

		return json(response);
	} catch (error) {
		console.error(`Failed to load impact reports: ${error}`);
		throw new Response("Failed to load impact reports", { status: 500 });
	}
};

export default function Index() {
	const reports = useLoaderData<typeof loader>();
	const uniqueCategories = useMemo(() => {
		return reports
			.map((report: Report, index: number) => report.category || null)
			.filter(
				(value: string, index: number, self: string[]) =>
					self.indexOf(value) === index,
			);
	}, [reports]);

	// here using amounts directly from the HC, needs additional logic to group those amounts into displayed ranges ie $0-50, $50-100
	const uniqueFundedAmounts = useMemo(() => {
		return reports
			.map((report: Report, index: number) => report.fundedSoFar || null)
			.filter(
				(value: number, index: number, self: number[]) =>
					self.indexOf(value) === index,
			);
	}, [reports]);

	const uniqueMediaOutlets = useMemo(() => {
		return reports
			.map((report: Report, index: number) => report.contributors[0] || null)
			.filter(
				(value: string, index: number, self: string[]) =>
					self.indexOf(value) === index,
			);
	}, [reports]);

	const uniqueStates = useMemo(() => {
		return reports
			.map((report: Report, index: number) => report.state || null)
			.filter(
				(value: string, index: number, self: string[]) =>
					self.indexOf(value) === index,
			);
	}, [reports]);

	return (
		<main className="flex flex-col gap-6 md:gap-4 justify-center items-center p-4 md:px-[14%]">
			<header className="flex-row bg-[url('/hero_imgLG.jpg')] bg-cover bg-center justify-start items-baseline text-vd-beige-200 rounded-3xl p-4 pt-24 md:pt-36 md:pr-48 md:pb-2 md:pl-8 max-w-screen-xl">
				<h1 className="text-6xl font-bold text-left">{siteConfig.title}</h1>
				<h2 className="text-lg font-medium text-left py-6">
					{siteConfig.description}
				</h2>
			</header>

			<section className="flex flex-col lg:flex-row w-full gap-3 max-w-screen-xl">
				<VoicedeckStats
					key="flower"
					icon="flower"
					heading="Total Supporters"
					data="104"
				/>
				<VoicedeckStats
					key="elephant"
					icon="elephant"
					heading="Total Support Received"
					data="3.6K"
					currency="USD"
				/>
				<VoicedeckStats
					key="candle"
					icon="candle"
					heading="# of Reports Fully Funded"
					data="12"
				/>
			</section>

			<article className="w-full max-w-screen-xl">
				<h2 className="text-3xl md:text-4xl font-semibold pt-6 md:pt-10">
					Reports
				</h2>
				<div className="flex flex-col md:flex-row md:justify-between md:items-end pb-8">
					<p className="text-base pb-4 md:pb-0 ">
						Find and fund reports that resonate with you.
					</p>
					<div className="flex flex-col md:flex-row gap-3">
						<Input
							className="h-10 border-vd-blue-500 bg-vd-beige-100 py-2 text-base font-medium placeholder:text-vd-blue-500 ring-offset-white focus-visible:ring-offset-2 focus-visible:ring-vd-blue-500 focus-visible:ring-2"
							type="search"
							placeholder="Search Reports"
						/>
						<Select>
							<SelectTrigger>
								<SelectValue placeholder="Sort by" />
							</SelectTrigger>
							<SelectContent>
								<SelectItem value="amount-needed">Amount Needed</SelectItem>
								<SelectItem value="newest-oldest">Newest to Oldest</SelectItem>
								<SelectItem value="oldest-newest">Oldest to Newest</SelectItem>
								<SelectItem value="most-contributors">
									Most Contributors
								</SelectItem>
							</SelectContent>
						</Select>
					</div>
				</div>

				<div className="flex flex-col md:flex-row gap-10 pb-16">
					<section>
						<div className="border border-b-vd-blue-400 py-4">
							<h2 className="text-base font-medium pb-4">Categories</h2>
							{uniqueCategories.map((category: string) => (
								<div key={category} className="flex items-center gap-2 pb-1">
									<DynamicCategoryIcon category={category} />
									<p className="text-sm">{category}</p>
								</div>
							))}
						</div>
						<div className="border border-b-vd-blue-400 pt-6 pb-4">
							<h2 className="text-base font-medium pb-4">Amount needed</h2>

							{uniqueFundedAmounts.map((fundedSoFar: number) => (
								<div key={fundedSoFar} className="flex items-center gap-2 pb-1">
									<Circle size={18} strokeWidth={1} />
									<p className="text-xs">${1000 - fundedSoFar}</p>
								</div>
							))}
						</div>
						<div className="border border-b-vd-blue-400 pt-6 pb-4">
							<h2 className="text-base font-medium pb-4">Story from</h2>
							{uniqueMediaOutlets.map((outlet: string) => (
								<div key={outlet} className="flex items-center gap-2 pb-1">
									<Circle size={18} strokeWidth={1} />
									<p className="text-xs">{outlet}</p>
								</div>
							))}
						</div>
						<div className="border border-b-vd-blue-400 pt-6 pb-4">
							<h2 className="text-base font-medium pb-4">State</h2>
							{uniqueStates.map((state: string) => (
								<div key={state} className="flex items-center gap-2 pb-1">
									<Circle size={18} strokeWidth={1} />
									<p className="text-xs">{state}</p>
								</div>
							))}
						</div>
						<div className="flex flex-col gap-5 pt-8 pb-4">
							<Button>Apply</Button>
							<Button variant={"outline"}>Clear all</Button>
						</div>
					</section>
					<section className="grid grid-rows-1 md:grid-cols-2 xl:grid-cols-3 2xl:grid-cols-4 gap-5 md:gap-3">
						{reports.map((report: Report) => (
							<Link to={`/reports/${report.slug}`} key={report.hypercertId}>
								<Card
									key={report.hypercertId}
									className="w-full rounded-3xl bg-vd-beige-100 text-vd-blue-900"
								>
									<img
										src={report.image}
										alt="gpt-generated report illustration"
										className="w-full h-56 overflow-clip object-cover object-center rounded-t-3xl"
									/>
									<CardHeader className="space-y-0.5 px-5 py-3">
										<CardTitle className="text-lg font-bold tracking-wide leading-5 line-clamp-2">
											{report.title}
										</CardTitle>
										<CardDescription className="text-xs tracking-normal line-clamp-2">
											{report.summary}
										</CardDescription>
									</CardHeader>
									<CardContent>
										<Badge variant={"secondary"}>
											<DynamicCategoryIcon category={report.category} />
											<p>{report.category}</p>
										</Badge>
										<Badge className="gap-1 rounded-full px-2 py-1 text-[10px] font-normal">
											<MapPin color="#C14E41" strokeWidth={1} size={14} />
											<p>{report.state}</p>
										</Badge>
									</CardContent>
									<CardFooter className="flex-col justify-center gap-2 px-8 pb-4 pt-0">
										<Progress value={report.fundedSoFar / 10} />
										<p className="text-xs">
											${report.totalCost - report.fundedSoFar} still needed
										</p>
									</CardFooter>
								</Card>
							</Link>
						))}
					</section>
				</div>
			</article>
		</main>
	);
}
=======
import { redirect } from "@remix-run/node";

export const loader = () => redirect("/reports");
>>>>>>> 36e5e782
<|MERGE_RESOLUTION|>--- conflicted
+++ resolved
@@ -1,242 +1,3 @@
-<<<<<<< HEAD
-import type { LoaderFunction, MetaFunction } from "@remix-run/node";
-import { Link, json, useLoaderData } from "@remix-run/react";
-import { Circle, MapPin } from "lucide-react";
-import { useMemo } from "react";
-import DynamicCategoryIcon from "~/components/dynamic-category-icon";
-import { Badge } from "~/components/ui/badge";
-import { Button } from "~/components/ui/button";
-import {
-	Card,
-	CardContent,
-	CardDescription,
-	CardFooter,
-	CardHeader,
-	CardTitle,
-} from "~/components/ui/card";
-import { Input } from "~/components/ui/input";
-import { Progress } from "~/components/ui/progress";
-import {
-	Select,
-	SelectContent,
-	SelectItem,
-	SelectTrigger,
-	SelectValue,
-} from "~/components/ui/select";
-import VoicedeckStats from "~/components/voicedeck-stats";
-import { siteConfig } from "~/config/site";
-import { Report } from "~/types";
-import { fetchReports } from "../impact-reports.server";
-
-export const meta: MetaFunction = () => {
-	return [
-		{ title: "VoiceDeck" },
-		{ name: "description", content: "Welcome to VoiceDeck!" },
-	];
-};
-
-export const loader: LoaderFunction = async () => {
-	try {
-		const response = await fetchReports();
-
-		return json(response);
-	} catch (error) {
-		console.error(`Failed to load impact reports: ${error}`);
-		throw new Response("Failed to load impact reports", { status: 500 });
-	}
-};
-
-export default function Index() {
-	const reports = useLoaderData<typeof loader>();
-	const uniqueCategories = useMemo(() => {
-		return reports
-			.map((report: Report, index: number) => report.category || null)
-			.filter(
-				(value: string, index: number, self: string[]) =>
-					self.indexOf(value) === index,
-			);
-	}, [reports]);
-
-	// here using amounts directly from the HC, needs additional logic to group those amounts into displayed ranges ie $0-50, $50-100
-	const uniqueFundedAmounts = useMemo(() => {
-		return reports
-			.map((report: Report, index: number) => report.fundedSoFar || null)
-			.filter(
-				(value: number, index: number, self: number[]) =>
-					self.indexOf(value) === index,
-			);
-	}, [reports]);
-
-	const uniqueMediaOutlets = useMemo(() => {
-		return reports
-			.map((report: Report, index: number) => report.contributors[0] || null)
-			.filter(
-				(value: string, index: number, self: string[]) =>
-					self.indexOf(value) === index,
-			);
-	}, [reports]);
-
-	const uniqueStates = useMemo(() => {
-		return reports
-			.map((report: Report, index: number) => report.state || null)
-			.filter(
-				(value: string, index: number, self: string[]) =>
-					self.indexOf(value) === index,
-			);
-	}, [reports]);
-
-	return (
-		<main className="flex flex-col gap-6 md:gap-4 justify-center items-center p-4 md:px-[14%]">
-			<header className="flex-row bg-[url('/hero_imgLG.jpg')] bg-cover bg-center justify-start items-baseline text-vd-beige-200 rounded-3xl p-4 pt-24 md:pt-36 md:pr-48 md:pb-2 md:pl-8 max-w-screen-xl">
-				<h1 className="text-6xl font-bold text-left">{siteConfig.title}</h1>
-				<h2 className="text-lg font-medium text-left py-6">
-					{siteConfig.description}
-				</h2>
-			</header>
-
-			<section className="flex flex-col lg:flex-row w-full gap-3 max-w-screen-xl">
-				<VoicedeckStats
-					key="flower"
-					icon="flower"
-					heading="Total Supporters"
-					data="104"
-				/>
-				<VoicedeckStats
-					key="elephant"
-					icon="elephant"
-					heading="Total Support Received"
-					data="3.6K"
-					currency="USD"
-				/>
-				<VoicedeckStats
-					key="candle"
-					icon="candle"
-					heading="# of Reports Fully Funded"
-					data="12"
-				/>
-			</section>
-
-			<article className="w-full max-w-screen-xl">
-				<h2 className="text-3xl md:text-4xl font-semibold pt-6 md:pt-10">
-					Reports
-				</h2>
-				<div className="flex flex-col md:flex-row md:justify-between md:items-end pb-8">
-					<p className="text-base pb-4 md:pb-0 ">
-						Find and fund reports that resonate with you.
-					</p>
-					<div className="flex flex-col md:flex-row gap-3">
-						<Input
-							className="h-10 border-vd-blue-500 bg-vd-beige-100 py-2 text-base font-medium placeholder:text-vd-blue-500 ring-offset-white focus-visible:ring-offset-2 focus-visible:ring-vd-blue-500 focus-visible:ring-2"
-							type="search"
-							placeholder="Search Reports"
-						/>
-						<Select>
-							<SelectTrigger>
-								<SelectValue placeholder="Sort by" />
-							</SelectTrigger>
-							<SelectContent>
-								<SelectItem value="amount-needed">Amount Needed</SelectItem>
-								<SelectItem value="newest-oldest">Newest to Oldest</SelectItem>
-								<SelectItem value="oldest-newest">Oldest to Newest</SelectItem>
-								<SelectItem value="most-contributors">
-									Most Contributors
-								</SelectItem>
-							</SelectContent>
-						</Select>
-					</div>
-				</div>
-
-				<div className="flex flex-col md:flex-row gap-10 pb-16">
-					<section>
-						<div className="border border-b-vd-blue-400 py-4">
-							<h2 className="text-base font-medium pb-4">Categories</h2>
-							{uniqueCategories.map((category: string) => (
-								<div key={category} className="flex items-center gap-2 pb-1">
-									<DynamicCategoryIcon category={category} />
-									<p className="text-sm">{category}</p>
-								</div>
-							))}
-						</div>
-						<div className="border border-b-vd-blue-400 pt-6 pb-4">
-							<h2 className="text-base font-medium pb-4">Amount needed</h2>
-
-							{uniqueFundedAmounts.map((fundedSoFar: number) => (
-								<div key={fundedSoFar} className="flex items-center gap-2 pb-1">
-									<Circle size={18} strokeWidth={1} />
-									<p className="text-xs">${1000 - fundedSoFar}</p>
-								</div>
-							))}
-						</div>
-						<div className="border border-b-vd-blue-400 pt-6 pb-4">
-							<h2 className="text-base font-medium pb-4">Story from</h2>
-							{uniqueMediaOutlets.map((outlet: string) => (
-								<div key={outlet} className="flex items-center gap-2 pb-1">
-									<Circle size={18} strokeWidth={1} />
-									<p className="text-xs">{outlet}</p>
-								</div>
-							))}
-						</div>
-						<div className="border border-b-vd-blue-400 pt-6 pb-4">
-							<h2 className="text-base font-medium pb-4">State</h2>
-							{uniqueStates.map((state: string) => (
-								<div key={state} className="flex items-center gap-2 pb-1">
-									<Circle size={18} strokeWidth={1} />
-									<p className="text-xs">{state}</p>
-								</div>
-							))}
-						</div>
-						<div className="flex flex-col gap-5 pt-8 pb-4">
-							<Button>Apply</Button>
-							<Button variant={"outline"}>Clear all</Button>
-						</div>
-					</section>
-					<section className="grid grid-rows-1 md:grid-cols-2 xl:grid-cols-3 2xl:grid-cols-4 gap-5 md:gap-3">
-						{reports.map((report: Report) => (
-							<Link to={`/reports/${report.slug}`} key={report.hypercertId}>
-								<Card
-									key={report.hypercertId}
-									className="w-full rounded-3xl bg-vd-beige-100 text-vd-blue-900"
-								>
-									<img
-										src={report.image}
-										alt="gpt-generated report illustration"
-										className="w-full h-56 overflow-clip object-cover object-center rounded-t-3xl"
-									/>
-									<CardHeader className="space-y-0.5 px-5 py-3">
-										<CardTitle className="text-lg font-bold tracking-wide leading-5 line-clamp-2">
-											{report.title}
-										</CardTitle>
-										<CardDescription className="text-xs tracking-normal line-clamp-2">
-											{report.summary}
-										</CardDescription>
-									</CardHeader>
-									<CardContent>
-										<Badge variant={"secondary"}>
-											<DynamicCategoryIcon category={report.category} />
-											<p>{report.category}</p>
-										</Badge>
-										<Badge className="gap-1 rounded-full px-2 py-1 text-[10px] font-normal">
-											<MapPin color="#C14E41" strokeWidth={1} size={14} />
-											<p>{report.state}</p>
-										</Badge>
-									</CardContent>
-									<CardFooter className="flex-col justify-center gap-2 px-8 pb-4 pt-0">
-										<Progress value={report.fundedSoFar / 10} />
-										<p className="text-xs">
-											${report.totalCost - report.fundedSoFar} still needed
-										</p>
-									</CardFooter>
-								</Card>
-							</Link>
-						))}
-					</section>
-				</div>
-			</article>
-		</main>
-	);
-}
-=======
 import { redirect } from "@remix-run/node";
 
-export const loader = () => redirect("/reports");
->>>>>>> 36e5e782
+export const loader = () => redirect("/reports");