import type { LoaderFunction, MetaFunction } from "@remix-run/node";
import { Link, json, useLoaderData } from "@remix-run/react";
import { Circle, MapPin } from "lucide-react";
import { useMemo } from "react";
import DynamicCategoryIcon from "~/components/dynamic-category-icon";
import { Badge } from "~/components/ui/badge";
import { Button } from "~/components/ui/button";
import {
	Card,
	CardContent,
	CardDescription,
	CardFooter,
	CardHeader,
	CardTitle,
} from "~/components/ui/card";
import { Input } from "~/components/ui/input";
import { Progress } from "~/components/ui/progress";
import {
	Select,
	SelectContent,
	SelectItem,
	SelectTrigger,
	SelectValue,
} from "~/components/ui/select";
import VoicedeckStats from "~/components/voicedeck-stats";
import { siteConfig } from "~/config/site";
import { Report } from "~/types";
import { fetchReports } from "../impact-reports.server";

export const meta: MetaFunction = () => {
	return [
		{ title: "VoiceDeck" },
		{ name: "description", content: "Welcome to VoiceDeck!" },
	];
};

export const loader: LoaderFunction = async () => {
	const ownerAddress = process.env.HC_OWNER_ADDRESS;
	if (!ownerAddress)
		throw new Error("Owner address environment variable is not set");
	try {
		const response = await fetchReports(ownerAddress);
		return json(response);
	} catch (error) {
		console.error(`Failed to load impact reports: ${error}`);
		throw new Response("Failed to load impact reports", { status: 500 });
	}
};

export default function Index() {
	const reports = useLoaderData<typeof loader>();
	const uniqueCategories = useMemo(() => {
		return reports
			.map((report: Report, index: number) => report.category || null)
			.filter(
				(value: string, index: number, self: string[]) =>
					self.indexOf(value) === index,
			);
	}, [reports]);

	// here using amounts directly from the HC, needs additional logic to group those amounts into displayed ranges ie $0-50, $50-100
	const uniqueFundedAmounts = useMemo(() => {
		return reports
			.map((report: Report, index: number) => report.fundedSoFar || null)
			.filter(
				(value: number, index: number, self: number[]) =>
					self.indexOf(value) === index,
			);
	}, [reports]);

	const uniqueMediaOutlets = useMemo(() => {
		return reports
			.map((report: Report, index: number) => report.contributors[0] || null)
			.filter(
				(value: string, index: number, self: string[]) =>
					self.indexOf(value) === index,
			);
	}, [reports]);

	const uniqueStates = useMemo(() => {
		return reports
			.map((report: Report, index: number) => report.state || null)
			.filter(
				(value: string, index: number, self: string[]) =>
					self.indexOf(value) === index,
			);
	}, [reports]);

	return (
		<main className="flex flex-col gap-6 md:gap-4 justify-center items-center p-4 md:px-[14%]">
			<header className="flex-row bg-[url('/hero_imgLG.jpg')] bg-cover bg-center justify-start items-baseline text-vd-beige-200 rounded-3xl p-4 pt-24 md:pt-36 md:pr-48 md:pb-2 md:pl-8 max-w-screen-xl">
				<h1 className="text-6xl font-bold text-left">{siteConfig.title}</h1>
				<h2 className="text-lg font-medium text-left py-6">
					{siteConfig.description}
				</h2>
			</header>

			<section className="flex flex-col lg:flex-row w-full gap-3 max-w-screen-xl">
				<VoicedeckStats
					key="flower"
					icon="flower"
					heading="Total Supporters"
					data="104"
				/>
				<VoicedeckStats
					key="elephant"
					icon="elephant"
					heading="Total Support Received"
					data="3.6K"
					currency="USD"
				/>
				<VoicedeckStats
					key="candle"
					icon="candle"
					heading="# of Reports Fully Funded"
					data="12"
				/>
			</section>

			<article className="w-full max-w-screen-xl">
				<h2 className="text-3xl md:text-4xl font-semibold pt-6 md:pt-10">
					Reports
				</h2>
				<div className="flex flex-col md:flex-row md:justify-between md:items-end pb-8">
					<p className="text-base pb-4 md:pb-0 ">
						Find and fund reports that resonate with you.
					</p>
					<div className="flex flex-col md:flex-row gap-3">
						<Input
							className="h-10 border-vd-blue-500 bg-vd-beige-100 py-2 text-base font-medium placeholder:text-vd-blue-500 ring-offset-white focus-visible:ring-offset-2 focus-visible:ring-vd-blue-500 focus-visible:ring-2"
							type="search"
							placeholder="Search Reports"
						/>
						<Select>
							<SelectTrigger>
								<SelectValue placeholder="Sort by" />
							</SelectTrigger>
							<SelectContent>
								<SelectItem value="amount-needed">Amount Needed</SelectItem>
								<SelectItem value="newest-oldest">Newest to Oldest</SelectItem>
								<SelectItem value="oldest-newest">Oldest to Newest</SelectItem>
								<SelectItem value="most-contributors">
									Most Contributors
								</SelectItem>
							</SelectContent>
						</Select>
					</div>
				</div>

				<div className="flex flex-col md:flex-row gap-10 pb-16">
					<section>
						<div className="border border-b-vd-blue-400 py-4">
							<h2 className="text-base font-medium pb-4">Categories</h2>
							{uniqueCategories.map((category: string) => (
								<div key={category} className="flex items-center gap-2 pb-1">
									<DynamicCategoryIcon category={category} />
									<p className="text-sm">{category}</p>
								</div>
							))}
						</div>
						<div className="border border-b-vd-blue-400 pt-6 pb-4">
							<h2 className="text-base font-medium pb-4">Amount needed</h2>

							{uniqueFundedAmounts.map((fundedSoFar: number) => (
								<div key={fundedSoFar} className="flex items-center gap-2 pb-1">
									<Circle size={18} strokeWidth={1} />
									<p className="text-xs">${1000 - fundedSoFar}</p>
								</div>
							))}
						</div>
						<div className="border border-b-vd-blue-400 pt-6 pb-4">
							<h2 className="text-base font-medium pb-4">Story from</h2>
							{uniqueMediaOutlets.map((outlet: string) => (
								<div key={outlet} className="flex items-center gap-2 pb-1">
									<Circle size={18} strokeWidth={1} />
									<p className="text-xs">{outlet}</p>
								</div>
							))}
						</div>
						<div className="border border-b-vd-blue-400 pt-6 pb-4">
							<h2 className="text-base font-medium pb-4">State</h2>
							{uniqueStates.map((state: string) => (
								<div key={state} className="flex items-center gap-2 pb-1">
									<Circle size={18} strokeWidth={1} />
									<p className="text-xs">{state}</p>
								</div>
							))}
						</div>
						<div className="flex flex-col gap-5 pt-8 pb-4">
							<Button>Apply</Button>
							<Button variant={"outline"}>Clear all</Button>
						</div>
					</section>
					<section className="grid grid-rows-1 md:grid-cols-2 xl:grid-cols-3 2xl:grid-cols-4 gap-5 md:gap-3">
						{reports.map((report: Report) => (
							<Link to={`/reports/${report.slug}`} key={report.hypercertId}>
								<Card
									key={report.hypercertId}
									className="w-full rounded-3xl bg-vd-beige-100 text-vd-blue-900"
								>
									<img
										src={report.image}
										alt="gpt-generated report illustration"
										className="w-full h-56 overflow-clip object-cover object-center rounded-t-3xl"
									/>
									<CardHeader className="space-y-0.5 px-5 py-3">
										<CardTitle className="text-lg font-bold tracking-wide leading-5 line-clamp-2">
											{report.title}
										</CardTitle>
										<CardDescription className="text-xs tracking-normal line-clamp-2">
											{report.summary}
										</CardDescription>
									</CardHeader>
<<<<<<< HEAD
									<CardContent>
										<Badge variant={"secondary"}>
											<DynamicCategoryIcon category={report.category} />
											<p>{report.category}</p>
										</Badge>
										<Badge variant={"secondary"}>
											<MapPin color="#C14E41" strokeWidth={1} size={18} />
=======
									<CardContent className="flex justify-center gap-2 px-2 pb-3">
										<Badge className="gap-1 rounded-full px-2 py-1 text-[10px] font-normal">
											<DynamicCategoryIcon
												category={report.category}
												color="#E48F85"
												strokeWidth="1.5"
												size="14"
											/>
											<p>{report.category}</p>
										</Badge>
										<Badge className="gap-1 rounded-full px-2 py-1 text-[10px] font-normal">
											<MapPin color="#C14E41" strokeWidth={1} size={14} />
>>>>>>> 65551ea0
											<p>{report.state}</p>
										</Badge>
									</CardContent>
									<CardFooter className="flex-col justify-center gap-2 px-8 pb-4 pt-0">
										<Progress value={report.fundedSoFar / 10} />
										<p className="text-xs">
											${report.totalCost - report.fundedSoFar} still needed
										</p>
									</CardFooter>
								</Card>
							</Link>
						))}
					</section>
				</div>
			</article>
		</main>
	);
}<|MERGE_RESOLUTION|>--- conflicted
+++ resolved
@@ -211,28 +211,13 @@
 											{report.summary}
 										</CardDescription>
 									</CardHeader>
-<<<<<<< HEAD
 									<CardContent>
 										<Badge variant={"secondary"}>
 											<DynamicCategoryIcon category={report.category} />
 											<p>{report.category}</p>
 										</Badge>
-										<Badge variant={"secondary"}>
-											<MapPin color="#C14E41" strokeWidth={1} size={18} />
-=======
-									<CardContent className="flex justify-center gap-2 px-2 pb-3">
-										<Badge className="gap-1 rounded-full px-2 py-1 text-[10px] font-normal">
-											<DynamicCategoryIcon
-												category={report.category}
-												color="#E48F85"
-												strokeWidth="1.5"
-												size="14"
-											/>
-											<p>{report.category}</p>
-										</Badge>
 										<Badge className="gap-1 rounded-full px-2 py-1 text-[10px] font-normal">
 											<MapPin color="#C14E41" strokeWidth={1} size={14} />
->>>>>>> 65551ea0
 											<p>{report.state}</p>
 										</Badge>
 									</CardContent>
