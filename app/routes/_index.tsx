--- conflicted
+++ resolved
@@ -247,21 +247,12 @@
 									</CardHeader>
 									<CardContent>
 										<Badge>
-<<<<<<< HEAD
-											{GetIcon({
-												category: report.category,
-												color: "#C14E41",
-												strokeWidth: "1",
-												size: "14",
-											})}
-=======
 											<DynamicCategoryIcon
 												category={report.category}
 												color="#E48F85"
 												strokeWidth="1.5"
 												size="26"
 											/>
->>>>>>> c34fa6e9
 											<p>{report.category}</p>
 										</Badge>
 										<Badge>
@@ -277,46 +268,6 @@
 									</CardFooter>
 								</Card>
 							</Link>
-<<<<<<< HEAD
-						))}
-						{/* mapping out our 2 reports again to see how they fit */}
-						{reports.map((report: Report) => (
-							<Card key={report.hypercertId}>
-								<div className="h-[150px] overflow-hidden">
-									<img
-										src={report.image}
-										alt="gpt-generated report illustration"
-										className="object-none object-top rounded-3xl"
-									/>
-								</div>
-								<CardHeader>
-									<CardTitle>{report.title}</CardTitle>
-									<CardDescription>{report.summary}</CardDescription>
-								</CardHeader>
-								<CardContent>
-									<Badge>
-										{GetIcon({
-											category: report.category,
-											color: "#C14E41",
-											strokeWidth: "1",
-											size: "14",
-										})}
-										<p>{report.category}</p>
-									</Badge>
-									<Badge>
-										<MapPin color="#C14E41" strokeWidth={1} size={14} />
-										<p>{report.state}</p>
-									</Badge>
-								</CardContent>
-								<CardFooter>
-									<Progress value={report.fundedSoFar / 10} />
-									<p className="text-xs">
-										${report.totalCost - report.fundedSoFar} still needed
-									</p>
-								</CardFooter>
-							</Card>
-=======
->>>>>>> c34fa6e9
 						))}
 					</section>
 				</div>
