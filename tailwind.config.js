--- conflicted
+++ resolved
@@ -1,6 +1,5 @@
 /** @type {import('tailwindcss').Config} */
 module.exports = {
-<<<<<<< HEAD
 	darkMode: ["class"],
 	content: [
 		"./pages/**/*.{ts,tsx}",
@@ -18,42 +17,6 @@
 			},
 		},
 		extend: {
-			keyframes: {
-				"accordion-down": {
-					from: { height: "0" },
-					to: { height: "var(--radix-accordion-content-height)" },
-				},
-				"accordion-up": {
-					from: { height: "var(--radix-accordion-content-height)" },
-					to: { height: "0" },
-				},
-			},
-			animation: {
-				"accordion-down": "accordion-down 0.2s ease-out",
-				"accordion-up": "accordion-up 0.2s ease-out",
-			},
-		},
-	},
-	plugins: [require("tailwindcss-animate"), require("@tailwindcss/typography")],
-};
-=======
-  darkMode: ["class"],
-  content: [
-    './pages/**/*.{ts,tsx}',
-    './components/**/*.{ts,tsx}',
-    './app/**/*.{ts,tsx}',
-    './src/**/*.{ts,tsx}',
-  ],
-  prefix: "",
-  theme: {
-    container: {
-      center: true,
-      padding: "2rem",
-      screens: {
-        "2xl": "1400px",
-      },
-    },
-    extend: {
       colors: {
         // main text 'CloudBurst'
         "vd-text-blue": "#252F56",
@@ -62,7 +25,7 @@
         // container backgrounds
         "vd-beige-400": "#E7C9BA",
         "vd-beige-300": "#F1E0D7",
-        "vd-beige-100": "#FBF7F5",        
+        "vd-beige-100": "#FBF7F5",
         // accent 'Gothic'
         "vd-blue-700": "#3A5264",
         "vd-blue-600": "#416279",
@@ -84,7 +47,6 @@
         "vd-gray-400": "#92939E",
         "vd-gray-300": "#B9BAC0",
         "vd-gray-200": "#DADADD",
-
       },
       keyframes: {
         "accordion-down": {
@@ -101,7 +63,6 @@
         "accordion-up": "accordion-up 0.2s ease-out",
       },
     },
-  },
-  plugins: [require("tailwindcss-animate")],
-}
->>>>>>> 3795e924
+	},
+	plugins: [require("tailwindcss-animate"), require("@tailwindcss/typography")],
+};