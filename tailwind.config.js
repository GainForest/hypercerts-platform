--- conflicted
+++ resolved
@@ -1,56 +1,5 @@
 /** @type {import('tailwindcss').Config} */
 module.exports = {
-<<<<<<< HEAD
-  darkMode: ["class"],
-  content: [
-    "./pages/**/*.{ts,tsx}",
-    "./components/**/*.{ts,tsx}",
-    "./app/**/*.{ts,tsx}",
-    "./src/**/*.{ts,tsx}",
-  ],
-  prefix: "",
-  theme: {
-    container: {
-      center: true,
-      padding: "2rem",
-      screens: {
-        "2xl": "1400px",
-      },
-    },
-    extend: {
-      colors: {
-        // page background 'DawnPink'
-        "vd-beige-200": "#F7EDE8",
-        // container backgrounds
-        "vd-beige-400": "#E7C9BA",
-        "vd-beige-300": "#F1E0D7",
-        "vd-beige-100": "#FBF7F5",
-        // accent 'Gothic'
-        "vd-blue-900": "#252F56", // main text 'CloudBurst'
-        "vd-blue-700": "#3A5264",
-        "vd-blue-600": "#416279",
-        "vd-blue-500": "#4B778F",
-        "vd-blue-400": "#6692A9",
-        "vd-blue-300": "#98B8C8",
-        "vd-blue-200": "#C2D6DF",
-        "vd-blue-100": "#DFEAEE",
-        "vd-blue-50": "#F2F7F9",
-        // accent 'ElSalva'
-        "vd-orange-900": "#3C1713",
-        "vd-orange-800": "#87362D",
-        "vd-orange-700": "#9F3D32",
-        "vd-orange-600": "#C14E41",
-        "vd-orange-500": "#D6695D",
-        "vd-orange-400": "#E48F85",
-        "vd-orange-300": "#EFB8B2",
-        "vd-orange-200": "#F6D6D2",
-        // accent 'Woodsmoke'
-        "vd-gray-600": "#42424A",
-        "vd-gray-500": "#5F5F6A",
-        "vd-gray-400": "#92939E",
-        "vd-gray-300": "#B9BAC0",
-        "vd-gray-200": "#DADADD",
-=======
 	darkMode: ["class"],
 	content: [
 		"./pages/**/*.{ts,tsx}",
@@ -83,6 +32,7 @@
           400: 'rgb(var(--vd-blue-400) / <alpha-value>)',
           300: 'rgb(var(--vd-blue-300) / <alpha-value>)',
           200: 'rgb(var(--vd-blue-200) / <alpha-value>)',
+          200: 'rgb(var(--vd-blue-200) / <alpha-value>)',
         },
         'vd-orange': {
           800: 'rgb(var(--vd-orange-800) / <alpha-value>)',
@@ -100,7 +50,6 @@
           300: 'rgb(var(--vd-gray-300) / <alpha-value>)',
           200: 'rgb(var(--vd-gray-200) / <alpha-value>)',
         },
->>>>>>> 9eee7063
       },
       keyframes: {
         "accordion-down": {
