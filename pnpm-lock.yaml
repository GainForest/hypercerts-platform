--- conflicted
+++ resolved
@@ -8,15 +8,12 @@
   '@fontsource-variable/plus-jakarta-sans':
     specifier: ^5.0.19
     version: 5.0.19
-<<<<<<< HEAD
   '@radix-ui/react-slot':
     specifier: ^1.0.2
     version: 1.0.2(@types/react@18.2.47)(react@18.2.0)
-=======
   '@hypercerts-org/sdk':
     specifier: ^1.4.2-alpha.0
     version: 1.4.2-alpha.0(react@18.2.0)(typescript@5.3.3)
->>>>>>> 0f213120
   '@remix-run/node':
     specifier: ^2.5.0
     version: 2.5.0(typescript@5.3.3)
@@ -1807,7 +1804,6 @@
     requiresBuild: true
     optional: true
 
-<<<<<<< HEAD
   /@radix-ui/react-compose-refs@1.0.1(@types/react@18.2.47)(react@18.2.0):
     resolution: {integrity: sha512-fDSBgd44FKHa1FRMU59qBMPFcl2PZE+2nmqunj+BWFyYYjnhIDWL2ItDs3rrbJDQOtzt5nIebLCQc4QRfz6LJw==}
     peerDependencies:
@@ -1837,10 +1833,7 @@
       react: 18.2.0
     dev: false
 
-  /@remix-run/dev@2.5.0(@remix-run/serve@2.5.0)(typescript@5.3.3)(vite@5.0.11):
-=======
   /@remix-run/dev@2.5.0(@remix-run/serve@2.5.0)(@types/node@20.11.5)(typescript@5.3.3)(vite@5.0.11):
->>>>>>> 0f213120
     resolution: {integrity: sha512-Px+kyoP21b0/N//VPQ7VRaDZE+oVjTWp4QB1mBwdoCPl9gS7E6LA40YYfY51y/Lts+FSMQPJOLd3yVb9zjzL1w==}
     engines: {node: '>=18.0.0'}
     hasBin: true
