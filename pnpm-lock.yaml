--- conflicted
+++ resolved
@@ -60,19 +60,14 @@
     specifier: ^2.8.0
     version: 2.8.0(react-dom@18.2.0)(react@18.2.0)(typescript@5.3.3)
   '@remix-run/serve':
-<<<<<<< HEAD
     specifier: ^2.8.0
     version: 2.8.0(typescript@5.3.3)
   '@remix-run/server-runtime':
     specifier: ^2.8.0
     version: 2.8.0(typescript@5.3.3)
-=======
-    specifier: ^2.5.0
-    version: 2.5.0(typescript@5.3.3)
   async-mutex:
     specifier: ^0.4.1
     version: 0.4.1
->>>>>>> b3c28c7d
   class-variance-authority:
     specifier: ^0.7.0
     version: 0.7.0
@@ -5425,13 +5420,14 @@
     hasBin: true
     dev: true
 
-<<<<<<< HEAD
   /async-mutex@0.2.6:
     resolution: {integrity: sha512-Hs4R+4SPgamu6rSGW8C7cV9gaWUKEHykfzCCvIRuaVv636Ju10ZdeUbvb4TBEW0INuq2DHZqXbK4Nd3yG4RaRw==}
-=======
+    dependencies:
+      tslib: 2.6.2
+    dev: false
+
   /async-mutex@0.4.1:
     resolution: {integrity: sha512-WfoBo4E/TbCX1G95XTjbWTE3X2XLG0m1Xbv2cwOtuPdyH9CZvnaA5nCt1ucjaKEgW2A5IF71hxrRhr83Je5xjA==}
->>>>>>> b3c28c7d
     dependencies:
       tslib: 2.6.2
     dev: false
