--- conflicted
+++ resolved
@@ -66,28 +66,14 @@
     specifier: ^2.1.0
     version: 2.1.0
   cmdk:
-<<<<<<< HEAD
-    specifier: ^0.2.1
-    version: 0.2.1(@types/react@18.2.61)(react-dom@18.2.0)(react@18.2.0)
-  did-session:
-    specifier: ^2.1.2
-    version: 2.1.2
-  domain-functions:
-    specifier: ^2.5.5
-    version: 2.5.5
-  ethereum-cryptography:
-    specifier: ^2.1.3
-    version: 2.1.3
-  fuse.js:
-    specifier: ^7.0.0
-    version: 7.0.0
-=======
     specifier: ^1.0.0
     version: 1.0.0(@types/react-dom@18.2.21)(@types/react@18.2.64)(react-dom@18.2.0)(react@18.2.0)
   ethers:
     specifier: ^6.11.1
     version: 6.11.1
->>>>>>> 4787eb99
+  fuse.js:
+    specifier: ^7.0.0
+    version: 7.0.0
   html-react-parser:
     specifier: ^5.1.8
     version: 5.1.8(@types/react@18.2.64)(react@18.2.0)
@@ -8215,23 +8201,15 @@
     resolution: {integrity: sha512-dsKNQNdj6xA3T+QlADDA7mOSlX0qiMINjn0cgr+eGHGsbSHzTabcIogz2+p/iqP1Xs6EP/sS2SbqH+brGTbq0g==}
     dev: false
 
-<<<<<<< HEAD
   /fuse.js@7.0.0:
     resolution: {integrity: sha512-14F4hBIxqKvD4Zz/XjDc3y94mNZN6pRv3U13Udo0lNLCWRBUsrMv2xwcF/y/Z5sV6+FQW+/ow68cHpm4sunt8Q==}
     engines: {node: '>=10'}
     dev: false
 
-  /generic-names@4.0.0:
-    resolution: {integrity: sha512-ySFolZQfw9FoDb3ed9d80Cm9f0+r7qj+HJkWjeD9RBfpxEVTlVhol+gvaQB/78WbwYfbnNh8nWHHBSlg072y6A==}
-    dependencies:
-      loader-utils: 3.2.1
-    dev: true
-=======
   /futoin-hkdf@1.5.3:
     resolution: {integrity: sha512-SewY5KdMpaoCeh7jachEWFsh1nNlaDjNHZXWqL5IGwtpEYHTgkr2+AMCgNwKWkcc0wpSYrZfR7he4WdmHFtDxQ==}
     engines: {node: '>=8'}
     dev: false
->>>>>>> 4787eb99
 
   /gensync@1.0.0-beta.2:
     resolution: {integrity: sha512-3hN7NaskYvMDLQY55gnW3NQ+mesEAepTqlg+VEbj7zzqEMBVNhzcGYYeqFo/TlYz6eQiFcp1HcsCZO+nGgS8zg==}
